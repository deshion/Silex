--- conflicted
+++ resolved
@@ -1,15 +1,9 @@
 {
   "name": "silex-website-builder",
   "description": "Free and easy website builder for everyone.",
-<<<<<<< HEAD
-  "version": "2.7.14",
+  "version": "2.7.16",
   "version:frontend": "2.12",
   "version:backwardcompat": "2.2.13",
-=======
-  "version": "2.7.16",
-  "version:frontend": "2.11",
-  "version:backwardcompat": "2.2.12",
->>>>>>> 107266be
   "author": {
     "name": "Alex Hoyau",
     "url": "https://lexoyo.me/"
