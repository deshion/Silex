--- conflicted
+++ resolved
@@ -30,18 +30,14 @@
 
   // dialogs background
   .dialogs-background
-  .modal-dialogs-background
+  .silex-modal-dialogs-background
 
   // settings
   .silex-settings-dialog.hidden-dialog
     include ./settings-dialog.jade
 
   // newwebsite
-<<<<<<< HEAD
-  .silex-newwebsite-dialog.hidden-dialog
-=======
   .silex-newwebsite-dialog
->>>>>>> aff9afc5
     include ./newwebsite-dialog.jade
 
   // html editor
