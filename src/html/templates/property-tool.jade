--- conflicted
+++ resolved
@@ -91,19 +91,12 @@
             span.fa.fa-fw.fa-inverse.fa-caret-right
             span Background Color
           .body
-<<<<<<< HEAD
-            span.color-bg-button.color-button
-            span.color-bg-palette
-            input#enable-color-bg.enable-color-bg-button.checkbox(type='checkbox')
-            label(for='enable-color-bg') Transparent
-=======
             .color-edit-container
               label.color-edit-label.alpha Alpha
               input.color-edit-text-input.color-opacity-input(placeholder='-', type='number', min='0', max='100')
               input.color-edit-color-input.color-button.color-button(type='color', defaultValue='rgba(0, 0, 0, 1)', placeholder='-')
               input.color-edit-transparent-check(type='checkbox', indeterminate='true')
               label.color-edit-label Transparent
->>>>>>> 7f1fe90c
         .expandable.background-image
           legend
             span.fa.fa-fw.fa-inverse.fa-caret-right
@@ -144,14 +137,6 @@
               label.border-width-label Width
               label.border-type-label Style
               input.border-width-input(placeholder='-', type='number', min='0')
-<<<<<<< HEAD
-              label.border-color-label Color
-              span.border-color-button.color-button
-            span.border-color-palette
-            .border-type-conainer.old-advanced-only
-              .border-type-label Style
-=======
->>>>>>> 7f1fe90c
               select.border-type-combo-box.combobox
                 option(value='solid') solid
                 option(value='dotted') dotted
@@ -161,15 +146,12 @@
                 option(value='ridge') ridge
                 option(value='inset') inset
                 option(value='outset') outset
-<<<<<<< HEAD
-=======
             .color-edit-container
               label.color-edit-label Alpha
               input.color-edit-text-input.color-opacity-input.color-border-opacity-input(placeholder='-', type='number', min='0', max='100')
               input.color-edit-color-input.color-border-button.color-button(type='color', defaultValue='rgba(0, 0, 0, 1)', placeholder='-')
               input.color-edit-transparent-check(type='checkbox', indeterminate='true')
               label.color-edit-label.alpha Transparent
->>>>>>> 7f1fe90c
             .border-placement-container.old-advanced-only
               .half-col
                 input.top.border-placement-check.checkbox(type='checkbox')
