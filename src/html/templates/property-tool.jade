.tabs
  .tab.design.fa.fa-lg.fa-paint-brush.on
  .tab.params.fa.fa-lg.fa-cog
.main-container
  span.position-editor.editor-container
    .expandable
      legend
        span.fa.fa-fw.fa-inverse.fa-caret-right
        span Position and size
      .body
        div.two-col
          label X
          label W
        div.two-col
          .input-with-unit
            input.position-input.left-input(placeholder='-', type='number', tabindex='1')
            label.unit PX
          .input-with-unit
            input.position-input.width-input(placeholder='-', type='number', tabindex='3', min='0')
            label.unit PX
        div.two-col
          label Y
          label H
        div.two-col
          .input-with-unit
            input.position-input.top-input(placeholder='-', type='number', tabindex='2')
            label.unit PX
          .input-with-unit
            input.position-input.height-input(placeholder='-', type='number', tabindex='4', min='0')
            label.unit PX

  span.seo-editor.old-advanced-only.editor-container
    .expandable
      legend
        span.fa.fa-fw.fa-inverse.fa-caret-right
        span SEO (search engines)
      .body
        label.alt-label Alt (images only)
        input.alt-input(placeholder='-', type='text')
        label.title-label Title and tooltip
        input.title-input(placeholder='-', type='text')


  span.page-editor.editor-container
    script.pages-selector-template(type='text/x-handlebars-template')
      <div class='page-container'>
      <input class='page-check checkbox' type='checkbox' id='{{name}}' />
      <label class='page-label xsmall-font' for='{{name}}' >{{displayName}}</label>
      </div>

    script.link-template(type='text/x-handlebars-template')
      <option value='{{linkName}}'>{{displayName}}</option>

    .expandable
      legend
        span.fa.fa-fw.fa-inverse.fa-caret-right
        span Visible on
      .body
        .view-on-mobile
          input#mobile.view-on-mobile-check.checkbox(type='checkbox')
          label.view-on-mobile-label.xsmall-font(for='mobile')
            | mobile version
          hr
        .view-on-allpages
          input#allpages.view-on-allpages-check.checkbox(type='checkbox')
          label.view-on-allpages-label.xsmall-font(for='allpages')
            | all pages
        .pages-container
    .expandable
      legend
        span.fa.fa-fw.fa-inverse.fa-caret-right
        span Link
      .body
        select.link-combo-box.combobox
        input.link-input-text(placeholder='-', type='text')

  span.style-container
    span.tab-page
      .general-editor.editor-container
        .expandable.opacity-property.old-advanced-only
          legend
            span.fa.fa-fw.fa-inverse.fa-caret-right
            span Opacity
            small  in %
          .body
            input.opacity-input(placeholder='-', type='number', min='0', max='100')

      .background-editor.editor-container
        .expandable.background-property
          legend
            span.fa.fa-fw.fa-inverse.fa-caret-right
            span Background Color
          .body
            .color-edit-container
              label.color-edit-label.alpha Alpha
              input.color-edit-text-input.color-opacity-input(placeholder='-', type='number', min='0', max='100')
              input.color-edit-color-input.color-button.color-button(type='color', defaultValue='rgba(0, 0, 0, 1)', placeholder='-')
              input#bgtransp.color-edit-transparent-check(type='checkbox', indeterminate='true')
              label.color-edit-label(for='bgtransp') Transparent
        .expandable.background-image
          legend
            span.fa.fa-fw.fa-inverse.fa-caret-right
            span Background Image
          .body
            div
<<<<<<< HEAD
              button.bg-image-button Select image
              button.clear-bg-image-button Clear image
=======
              input.button.bg-image-button(type='button', value='Select image')
              input.button.clear-bg-image-button(type='button', value='Clear image')
>>>>>>> fef75e56
            div
              select.bg-position-h-combo-box.combobox
                  option(value='left') left
                  option(value='center') center
                  option(value='right') right
              select.bg-position-v-combo-box.combobox
                  option(value='top') top
                  option(value='center') center
                  option(value='bottom') bottom
            .background-image
              select.bg-attachment-combo-box.combobox
                  option(value='scroll', title='The background scrolls along with the element') scroll
                  option(value='fixed', title='The background is fixed with regard to the viewport') fixed
              select.bg-repeat-combo-box.combobox
                  option(value='repeat', title='The background image is repeated both vertically and horizontally') repeat
                  option(value='repeat-x', title='The background image is only repeated horizontally') repeat-x
                  option(value='repeat-y', title='The background image is only repeated vertically') repeat-y
                  option(value='no-repeat', title='The background-image is not repeated') no-repeat
              select.bg-size-combo-box.combobox
                  option(value='auto', title='The background image is not resized') auto
                  option(value='contain', title='The background image is scaled so that the whole image is visible') contain
                  option(value='cover', title='The background image is scaled so that it completely covers the element') cover
      .border-editor.editor-container
        .expandable.border-property
          legend
            span.fa.fa-fw.fa-inverse.fa-caret-right
            span Border
          .body
            .border-width-container
              label.border-width-label Width
              label.border-type-label Style
              input.border-width-input(placeholder='-', type='number', min='0')
              select.border-type-combo-box.combobox
                option(value='solid') solid
                option(value='dotted') dotted
                option(value='dashed') dashed
                option(value='double') double
                option(value='groove') groove
                option(value='ridge') ridge
                option(value='inset') inset
                option(value='outset') outset
            .color-edit-container
              label.color-edit-label Alpha
              input.color-edit-text-input.color-opacity-input.color-border-opacity-input(placeholder='-', type='number', min='0', max='100')
              input.color-edit-color-input.color-border-button.color-button(type='color', defaultValue='rgba(0, 0, 0, 1)', placeholder='-')
              input#bordertransp.color-edit-transparent-check(type='checkbox', indeterminate='true')
              label.color-edit-label.alpha(for='bordertransp') Transparent
            .border-placement-container.old-advanced-only
              .half-col
                input#topplacement.top.border-placement-check.checkbox(type='checkbox')
                label.border-placement-label(for='topplacement') Top
              .half-col
                input#leftplacement.left.border-placement-check.checkbox(type='checkbox')
                label.border-placement-label(for='leftplacement') Left
              .half-col
                input#bottomplacement.bottom.border-placement-check.checkbox(type='checkbox')
                label.border-placement-label(for='bottomplacement') Bottom
              .half-col
                input#rightplacement.right.border-placement-check.checkbox(type='checkbox')
                label.border-placement-label(for='rightplacement') Right
            .border-radius-container
              .border-radius-width-container
                label.border-radius-label Radius
                input.corner-radius-input(placeholder='-', type='number', min='0')
              .corner-placement-container.old-advanced-only
                .half-col
                  input#topleftplacementradius.top-left.corner-placement-check.checkbox(type='checkbox')
                  label.corner-placement-label(for='topleftplacementradius') Top Left
                .half-col
                  input#toprightplacementradius.top-right.corner-placement-check.checkbox(type='checkbox')
                  label.corner-placement-label(for='toprightplacementradius') Top Right
                .half-col
                  input#bottomleftplacementradius.bottom-left.corner-placement-check.checkbox(type='checkbox')
                  label.corner-placement-label(for='bottomleftplacementradius') Btm Left
                .half-col
                  input#bottomrightplacementradius.bottom-right.corner-placement-check.checkbox(type='checkbox')
                  label.corner-placement-label(for='bottomrightplacementradius') Btm Right
      .style-editor.editor-container
        .expandable.style-property.old-advanced-only
          legend
            span.fa.fa-fw.fa-inverse.fa-caret-right
            span Styles
          .body
            label CSS classes
              a.help-icon(href='https://github.com/silexlabs/Silex/issues/184#properties-css-panel', title='about Silex and CSS', target='_blank') Help
            input.style-css-classes-input(placeholder='-', type='text')
            .element-style-editor.editor-container
  span.component-editor.editor-container
<|MERGE_RESOLUTION|>--- conflicted
+++ resolved
@@ -103,13 +103,8 @@
             span Background Image
           .body
             div
-<<<<<<< HEAD
-              button.bg-image-button Select image
-              button.clear-bg-image-button Clear image
-=======
               input.button.bg-image-button(type='button', value='Select image')
               input.button.clear-bg-image-button(type='button', value='Clear image')
->>>>>>> fef75e56
             div
               select.bg-position-h-combo-box.combobox
                   option(value='left') left
