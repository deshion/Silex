/**
 * Silex, live web creation
 * http://projects.silexlabs.org/?/silex/
 *
 * Copyright (c) 2012 Silex Labs
 * http://www.silexlabs.org/
 *
 * Silex is available under the GPL license
 * http://www.silexlabs.org/silex/silex-licensing/
 */

/**
 * @fileoverview A controller listens to a view element,
 *      and call the main {silex.controller.Controller} controller's methods
 *
 */
goog.provide('silex.controller.EditMenuController');

goog.require('silex.controller.ControllerBase');
goog.require('silex.service.SilexTasks');



/**
 * @constructor
 * @extends {silex.controller.ControllerBase}
 * listen to the view events and call the main controller's methods}
 * @param {silex.types.Model} model
 * @param  {silex.types.View} view  view class which holds the other views
 */
silex.controller.EditMenuController = function(model, view) {
  // call super
  silex.controller.ControllerBase.call(this, model, view);


  /**
   * invalidation mechanism
   * @type {InvalidationManager}
   */
  this.undoredoInvalidationManager = new InvalidationManager(1000);
};

// inherit from silex.controller.ControllerBase
goog.inherits(silex.controller.EditMenuController, silex.controller.ControllerBase);


/**
 * undo the last action
 */
silex.controller.EditMenuController.prototype.undo = function() {
  this.model.body.setSelection([]);
  this.undoredoInvalidationManager.callWhenReady(() => {
    if (silex.controller.ControllerBase.getStatePending === 0 &&
      silex.controller.ControllerBase.undoHistory.length > 0) {
      const state = this.getState();
      silex.controller.ControllerBase.redoHistory.push(state);
      const prevState = silex.controller.ControllerBase.undoHistory.pop();
      this.restoreState(prevState);
    }
    else {
      requestAnimationFrame(() => this.undo());
    }
  });
};


/**
 * redo the last action
 */
silex.controller.EditMenuController.prototype.redo = function() {
  this.model.body.setSelection([]);
  this.undoredoInvalidationManager.callWhenReady(() => {
    if (silex.controller.ControllerBase.redoHistory.length > 0) {
      const state = this.getState();
      silex.controller.ControllerBase.undoHistory.push(state);
      const prevState = silex.controller.ControllerBase.redoHistory.pop();
      this.restoreState(prevState);
    }
  });
};


/**
 * copy the selection for later paste
 */
silex.controller.EditMenuController.prototype.copySelection = function() {
  this.tracker.trackAction('controller-events', 'info', 'copy', 0);
  const body = this.model.body.getBodyElement();
  // select the sections instead of their container content
  const elements =
    this.model.body.getSelection()
    .map(element => {
      if(this.model.element.isSectionContent(element)) {
        return element.parentNode;
      }
      else {
        return element;
      }
    })
    .filter(element => {
      // not the body
      return body !== element &&
        // not an element which has a selected parent
        // FIXME: closest is not yet defined on Element in google closure, remove the array access ['closest'] when it is
        element.parentElement['closest']('.' + silex.model.Element.SELECTED_CLASS_NAME) == null;
    })
    // clone the elements
    .map(element => {
      return element.cloneNode(true);
    });
  if (elements.length > 0) {
    // reset clipboard
    silex.controller.ControllerBase.clipboard = [];
    // add each selected element to the clipboard
    goog.array.forEach(elements, function(element) {
      // copy the element and its children
      silex.controller.ControllerBase.clipboard.push(this.recursiveCopy(element));
    }, this);
    // update the views
    this.model.body.setSelection(this.model.body.getSelection());
  }
};


/**
 * make a recursive copy of an element styles/mobileStyle/componentData
 * the element and its children are already clones of the selection
 * this is needed to "freez" elements properties
 * @param {Element} element
 * return {silex.types.ClipboardItem}
 */
silex.controller.EditMenuController.prototype.recursiveCopy = function(element) {
  // duplicate the node
  var res = {
    element: element,
    style: this.model.property.getStyle(element, false),
    mobileStyle: this.model.property.getStyle(element, true),
    componentData: this.model.property.getComponentData(element),
    children: [],
  };
  // case of a container, handle its children
  if (this.model.element.getType(res.element) === silex.model.Element.TYPE_CONTAINER) {
<<<<<<< HEAD
    const toBeRemoved = [];
    const len = res.element.childNodes.length;
    for (let idx = 0; idx < len; idx++) {
      const node = res.element.childNodes[idx];
      if (node.nodeType === 1) {
        const el = /** @type {Element} */ (node);
        if(this.model.element.getType(el) !== null) {
          res.children.push(this.recursiveCopy(el));
          toBeRemoved.push(el);
        }
=======
    const len = res.element.childNodes.length;
    for (let idx = 0; idx < len; idx++) {
      const el = /** @type {Element} */ (res.element.childNodes[idx]);
      if (el.nodeType === 1 && this.model.element.getType(el) !== null) {
        res.children.push(this.recursiveCopy(el));
>>>>>>> 7f1fe90c
      }
    }
  }
  return res;
};


/**
 * paste the previously copied element
 */
silex.controller.EditMenuController.prototype.pasteSelection = function() {
  this.tracker.trackAction('controller-events', 'info', 'paste', 0);
  // default is selected element
  if (silex.controller.ControllerBase.clipboard && silex.controller.ControllerBase.clipboard.length > 0) {
    // undo checkpoint
    this.undoCheckPoint();
    // take the scroll into account (drop at (100, 100) from top left corner of the window, not the stage)
    const doc = this.model.file.getContentDocument();
    let offset = 0;
    // add to the container
    const selection = silex.controller.ControllerBase.clipboard.map(clipboardItem => {
      var element = this.recursivePaste(clipboardItem);
      // reset editable option
      this.doAddElement(element);
      // add to stage and set the "silex-just-added" css class
      this.model.element.addElementDefaultPosition(element, offset);
      offset += 20;
      // this is what will be added to selection
      return element;
    });
    // select the new elements
    this.model.body.setSelection(selection);
    // copy again so that we can paste several times (elements will be duplicated again)
    this.copySelection();
  }
};


/**
 * add the stored properties of the element and its children to the dom
 * also reset the ID of the element and its children
 * the elements have already been added to stage
 * @param {silex.types.ClipboardItem} clipboardItem
 * @return {Element}
 */
silex.controller.EditMenuController.prototype.recursivePaste = function(clipboardItem) {
  var element = clipboardItem.element;
  // reset the ID
  this.model.property.initSilexId(element);
  // add its children
  goog.array.forEach(clipboardItem.children, function(childItem) {
    var childElement = this.recursivePaste(childItem);
  }, this);
  // init component props
  if(clipboardItem.componentData) {
    this.model.property.setComponentData(element, clipboardItem.componentData);
    // re-render components (makes inner ID change)
    this.model.component.render(element);
  }
  // keep the original style
  this.model.property.setStyle(element, clipboardItem.style, false);
  this.model.property.setStyle(element, clipboardItem.mobileStyle, true);

  return element;
};


/**
 * remove selected elements from the stage
 */
silex.controller.EditMenuController.prototype.removeSelectedElements = function() {
  var elements = this.model.body.getSelection();
  // confirm and delete
  silex.utils.Notification.confirm('I am about to <strong>delete the selected element(s)</strong>, are you sure?',
      goog.bind(function(accept) {
        if (accept) {
          // undo checkpoint
          this.undoCheckPoint();
          // do remove selected elements
          goog.array.forEach(elements, function(element) {
            this.model.element.removeElement(element);
          }, this);
        }
      }, this), 'delete', 'cancel');
};


/**
 * edit an {Element} element
 * take its type into account and open the corresponding editor
 * @param {?HTMLElement=} opt_element
 */
silex.controller.EditMenuController.prototype.editElement = function(opt_element) {
  // undo checkpoint
  this.undoCheckPoint();
  // default is selected element
  var element = opt_element || this.model.body.getSelection()[0];
  // open the params tab for the components
  // or the editor for the elements
  if(this.model.component.isComponent(element)) {
    this.view.propertyTool.openParamsTab();
  }
  else switch (this.model.element.getType(element)) {
    case silex.model.Element.TYPE_TEXT:
      var bgColor = silex.utils.Style.computeBgColor(element, this.model.file.getContentWindow());
      if (!bgColor) {
        // case where all parents are transparent
        bgColor = [255, 255, 255, 255];
      }
      // open the text editor with the same bg color as the element
      this.view.textEditor.openEditor();
      this.view.textEditor.setValue(this.model.element.getInnerHtml(element));
      this.view.textEditor.setElementClassNames(element.className);
      this.view.textEditor.setBackgroundColor(goog.color.rgbToHex(
          Math.round(bgColor[0]),
          Math.round(bgColor[1]),
          Math.round(bgColor[2])
          ));
      break;
    case silex.model.Element.TYPE_HTML:
      this.view.htmlEditor.openEditor();
      this.view.htmlEditor.setValue(this.model.element.getInnerHtml(element));
      break;
    case silex.model.Element.TYPE_IMAGE:
      // TODO: allow multiple files
      this.view.fileExplorer.openFile(
        blob => {
          // load the image
          this.model.element.setImageUrl(element, blob.url);
        },
        { 'mimetypes': ['image/jpeg', 'image/png', 'image/gif'] },
        error => {
            silex.utils.Notification.notifyError('Error: I did not manage to load the image. \n' + (error.message || ''));
          }
      );
      break;
  }
};


/**
 * get the index of the element in the DOM
 * @param {Element} element
 * @return {number}
 */
silex.controller.EditMenuController.prototype.indexOfElement = function(element) {
  let len = element.parentNode.childNodes.length;
  for (let idx = 0; idx < len; idx++) {
    if (element.parentNode.childNodes[idx] === element) {
      return idx;
    }
  }
  return -1;
};


/**
 * Move the selected elements in the DOM
 * This will move its over or under other elements if the z-index CSS properties are not set
 * @param  {silex.model.DomDirection} direction
 */
silex.controller.EditMenuController.prototype.move = function(direction) {
  // undo checkpoint
  this.undoCheckPoint();
  // get the selected elements
  var elements = this.model.body.getSelection();
  // sort the array
  elements.sort((a, b) => {
    return this.indexOfElement(a) - this.indexOfElement(b);
  });
  // move up
  elements.forEach((element) => {
    let reverse = this.model.element.getStyle(element, 'position', true) !== 'absolute';
    if(reverse) {
      switch(direction) {
        case silex.model.DomDirection.UP:
          direction = silex.model.DomDirection.DOWN;
          break;
        case silex.model.DomDirection.DOWN:
          direction = silex.model.DomDirection.UP;
          break;
        case silex.model.DomDirection.TOP:
          direction = silex.model.DomDirection.BOTTOM;
          break;
        case silex.model.DomDirection.BOTTOM:
          direction = silex.model.DomDirection.TOP;
          break;
      }
    }
    this.model.element.move(element, direction);
  });
};


/**
 * Move the selected elements in the DOM
 * This will move its over or under other elements if the z-index CSS properties are not set
 */
silex.controller.EditMenuController.prototype.moveUp = function() {
  this.move(silex.model.DomDirection.UP);
};


/**
 * Move the selected elements in the DOM
 * This will move its over or under other elements if the z-index CSS properties are not set
 */
silex.controller.EditMenuController.prototype.moveDown = function() {
  this.move(silex.model.DomDirection.DOWN);
};


/**
 * Move the selected elements in the DOM
 * This will move its over or under other elements if the z-index CSS properties are not set
 */
silex.controller.EditMenuController.prototype.moveToTop = function() {
  this.move(silex.model.DomDirection.TOP);
};


/**
 * Move the selected elements in the DOM
 * This will move its over or under other elements if the z-index CSS properties are not set
 */
silex.controller.EditMenuController.prototype.moveToBottom = function() {
  this.move(silex.model.DomDirection.BOTTOM);
};<|MERGE_RESOLUTION|>--- conflicted
+++ resolved
@@ -140,24 +140,11 @@
   };
   // case of a container, handle its children
   if (this.model.element.getType(res.element) === silex.model.Element.TYPE_CONTAINER) {
-<<<<<<< HEAD
-    const toBeRemoved = [];
-    const len = res.element.childNodes.length;
-    for (let idx = 0; idx < len; idx++) {
-      const node = res.element.childNodes[idx];
-      if (node.nodeType === 1) {
-        const el = /** @type {Element} */ (node);
-        if(this.model.element.getType(el) !== null) {
-          res.children.push(this.recursiveCopy(el));
-          toBeRemoved.push(el);
-        }
-=======
     const len = res.element.childNodes.length;
     for (let idx = 0; idx < len; idx++) {
       const el = /** @type {Element} */ (res.element.childNodes[idx]);
       if (el.nodeType === 1 && this.model.element.getType(el) !== null) {
         res.children.push(this.recursiveCopy(el));
->>>>>>> 7f1fe90c
       }
     }
   }
