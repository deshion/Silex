/**
 * Silex, live web creation
 * http://projects.silexlabs.org/?/silex/
 *
 * Copyright (c) 2012 Silex Labs
 * http://www.silexlabs.org/
 *
 * Silex is available under the GPL license
 * http://www.silexlabs.org/silex/silex-licensing/
 */

/**
 * @fileoverview A controller listens to a view element,
 *      and call the main {silex.controller.Controller} controller's methods
 *
 */
goog.provide('silex.controller.FileMenuController');

goog.require('silex.controller.ControllerBase');
goog.require('silex.service.SilexTasks');



/**
 * @constructor
 * @extends {silex.controller.ControllerBase}
 * listen to the view events and call the main controller's methods}
 * @param {silex.types.Model} model
 * @param  {silex.types.View} view  view class which holds the other views
 */
silex.controller.FileMenuController = function(model, view) {
  // call super
  silex.controller.ControllerBase.call(this, model, view);
};

// inherit from silex.controller.ControllerBase
goog.inherits(silex.controller.FileMenuController, silex.controller.ControllerBase);


/**
 * open a file
 * @param {?function()=} opt_cbk
 * @param {?function(Object)=} opt_errorCbk
 */
silex.controller.FileMenuController.prototype.newFile = function(opt_cbk, opt_errorCbk) {

  this.tracker.trackAction('controller-events', 'request', 'file.new', 0);

<<<<<<< HEAD
  // this.model.file.newFile(goog.bind(function(rawHtml) {
  //   this.model.file.setHtml(rawHtml, goog.bind(function() {
  //     // undo redo reset
  //     this.undoReset();
  //     this.fileOperationSuccess(null, true);
  //     // QOS, track success
  //     this.tracker.trackAction('controller-events', 'success', 'file.new', 1);
  //     if (opt_cbk) {
  //       opt_cbk();
  //     }
  //   }, this));
  // }, this), goog.bind(function(error) {
  //   this.tracker.trackAction('controller-events', 'error', 'file.new', -1);
  //   if (opt_errorCbk) {
  //     opt_errorCbk(error);
  //   }
  // }, this));
  const onError = (err) => {
    this.tracker.trackAction('controller-events', 'error', 'file.new', -1);
    if (opt_errorCbk) {
      opt_errorCbk(err);
    }
  };
  const onSuccess = () => {
    console.log('onSuccess');
    // QOS, track success
    this.tracker.trackAction('controller-events', 'success', 'file.new', 1);
    if(opt_cbk) {
      opt_cbk();
    }
  };
  this.view.newWebsiteDialog.openDialog(() => {
    console.log('pannel closed', this.view.newWebsiteDialog.selected);
    this.model.file.openFromUrl(this.view.newWebsiteDialog.selected, rawHtml => {
      this.model.file.setHtml(rawHtml, () => {
        // undo redo reset
        this.undoReset();
        this.fileOperationSuccess(null, true);
        onSuccess();
      }, true);
    }, (err) => {
      onError(err);
    });
  }, null, {
=======
  const onError = (err) => {
    if (opt_errorCbk) {
      opt_errorCbk(err);
    }
    this.tracker.trackAction('controller-events', 'error', 'file.new', -1);
  };
  const onSuccess = () => {
    console.log('onSuccess');
    // QOS, track success
    this.tracker.trackAction('controller-events', 'success', 'file.new', 1);
    if(opt_cbk) {
      opt_cbk();
    }
  };
  this.view.newWebsiteDialog.openDialog({
    close: url => {
      console.log('pannel closed', this.view.newWebsiteDialog.selected);
      this.model.file.openFromUrl(this.view.newWebsiteDialog.selected, rawHtml => {
        this.model.file.setHtml(rawHtml, () => {
          // undo redo reset
          this.undoReset();
          this.fileOperationSuccess(null, true);
          onSuccess();
        }, true);
      }, err => {
        console.log('opening template error');
        onError(err);
      });
    },
>>>>>>> aff9afc5
    ready: () => {
      onSuccess();
    },
    error: err => {
      console.log('loading templates error');
      onError(err);
    },
  });
};


/**
 * open a file
 * @param {?function()=} opt_cbk
 * @param {?function(Object)=} opt_errorCbk
 */
silex.controller.FileMenuController.prototype.openFile = function(opt_cbk, opt_errorCbk) {
  // QOS, track success
  this.tracker.trackAction('controller-events', 'request', 'file.open', 0);
  // let the user choose the file
  this.view.fileExplorer.openDialog(
      goog.bind(function(url) {
        this.model.file.open(url, goog.bind(function(rawHtml) {
          this.model.file.setHtml(rawHtml, goog.bind(function() {
            // undo redo reset
            this.undoReset();
            // display and redraw
            this.fileOperationSuccess((this.model.head.getTitle() || 'Untitled website') + ' opened.', true);
            // QOS, track success
            this.tracker.trackAction('controller-events', 'success', 'file.open', 1);
            if (opt_cbk) {
              opt_cbk();
            }
          }, this));
        }, this),
        goog.bind(function(error) {
          silex.utils.Notification.notifyError('Error: I did not manage to open this file. \n' + (error.message || ''));
          this.tracker.trackAction('controller-events', 'error', 'file.open', -1);
          if (opt_errorCbk) {
            opt_errorCbk(error);
          }
        }, this));
      }, this),
      {'mimetype': 'text/html'},
      goog.bind(function(error) {
        this.tracker.trackAction('controller-events', 'error', 'file.open', -1);
        if (opt_errorCbk) {
          opt_errorCbk(error);
        }
      }, this));
};


/**
 * ask the user for a new file title
 * handle tracking and call the Dom helper
 */
silex.controller.FileMenuController.prototype.publish = function() {
  if(silex.utils.Notification.isActive) {
    console.warn('Publish canceled because a modal dialog is opened already.');
    return;
  }
  this.tracker.trackAction('controller-events', 'request', 'file.publish', 0);
  if (!this.model.head.getPublicationPath()) {
    silex.utils.Notification.alert('I do not know where to publish your site.' +
      'Select a folder in the settings pannel and do "publish" again.' +
      '\nNow I will open the publish settings.',
        goog.bind(function() {
          this.view.settingsDialog.openDialog(function() {
            //here the panel was closed
          }, 'publish-pane');
          this.view.workspace.redraw(this.view);
          this.tracker.trackAction('controller-events', 'cancel', 'file.publish', 0);
        }, this));
  }
  else
  {
    silex.utils.Dom.publish(
        /** @type {string} */ (this.model.head.getPublicationPath()),
        this.model.file.getUrl(),
        this.model.file.getHtml(),
        goog.bind(function(status) {
          silex.utils.Notification.alert('<strong>I am about to publish your site. This may take several minutes.</strong>', () => clearInterval(timer), 'Close');
          setTimeout(() => silex.utils.Notification.setInfoPanel('<a href="http://crowdfunding.silex.me/" target="_blank"><p style="text-align: center; border-top: 1px solid grey; padding-top: 10px;">Participate to the crowd funding!<BR />For a better Silex, let us help you help us.</p><div style="width: 100%; height: 100%; background-image: url(http://www.silex.me/assets/silex-01.jpg); background-repeat: no-repeat; background-position-x: center; background-position-y: center;"></div></a>'), 2000);
          var timer = setInterval(() => {
            silex.service.SilexTasks.getInstance().publishState(json => {
              let msg = `<strong>${json['status']}</strong>`;
              if(json['stop'] === true) {
                clearInterval(timer);
                let path = this.model.head.getPublicationPath().replace('/exec/put/', '/exec/get/');
                msg += `<p>Preview <a target="_blanck" href="${path}/index.html">your published site here</a>.</p>`;
              }
              silex.utils.Notification.setText(msg);
            }, message => {
              console.error('Error: ', message);
              silex.utils.Notification.setText('<strong>An error unknown occured.</strong>');
              clearInterval(timer);
            });
          }, 1000);
          this.tracker.trackAction('controller-events', 'success', 'file.publish', 1);
        }, this),
        goog.bind(function(msg) {
          console.error('Error: I did not manage to publish the file. (2)', msg);
          silex.utils.Notification.notifyError('I did not manage to publish the file. You may want to check the publication settings and your internet connection. \nError message: ' + msg);
          this.tracker.trackAction('controller-events', 'error', 'file.publish', -1);
        }, this));
  }
};<|MERGE_RESOLUTION|>--- conflicted
+++ resolved
@@ -46,52 +46,6 @@
 
   this.tracker.trackAction('controller-events', 'request', 'file.new', 0);
 
-<<<<<<< HEAD
-  // this.model.file.newFile(goog.bind(function(rawHtml) {
-  //   this.model.file.setHtml(rawHtml, goog.bind(function() {
-  //     // undo redo reset
-  //     this.undoReset();
-  //     this.fileOperationSuccess(null, true);
-  //     // QOS, track success
-  //     this.tracker.trackAction('controller-events', 'success', 'file.new', 1);
-  //     if (opt_cbk) {
-  //       opt_cbk();
-  //     }
-  //   }, this));
-  // }, this), goog.bind(function(error) {
-  //   this.tracker.trackAction('controller-events', 'error', 'file.new', -1);
-  //   if (opt_errorCbk) {
-  //     opt_errorCbk(error);
-  //   }
-  // }, this));
-  const onError = (err) => {
-    this.tracker.trackAction('controller-events', 'error', 'file.new', -1);
-    if (opt_errorCbk) {
-      opt_errorCbk(err);
-    }
-  };
-  const onSuccess = () => {
-    console.log('onSuccess');
-    // QOS, track success
-    this.tracker.trackAction('controller-events', 'success', 'file.new', 1);
-    if(opt_cbk) {
-      opt_cbk();
-    }
-  };
-  this.view.newWebsiteDialog.openDialog(() => {
-    console.log('pannel closed', this.view.newWebsiteDialog.selected);
-    this.model.file.openFromUrl(this.view.newWebsiteDialog.selected, rawHtml => {
-      this.model.file.setHtml(rawHtml, () => {
-        // undo redo reset
-        this.undoReset();
-        this.fileOperationSuccess(null, true);
-        onSuccess();
-      }, true);
-    }, (err) => {
-      onError(err);
-    });
-  }, null, {
-=======
   const onError = (err) => {
     if (opt_errorCbk) {
       opt_errorCbk(err);
@@ -121,7 +75,6 @@
         onError(err);
       });
     },
->>>>>>> aff9afc5
     ready: () => {
       onSuccess();
     },
