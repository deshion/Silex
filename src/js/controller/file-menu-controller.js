/**
 * Silex, live web creation
 * http://projects.silexlabs.org/?/silex/
 *
 * Copyright (c) 2012 Silex Labs
 * http://www.silexlabs.org/
 *
 * Silex is available under the GPL license
 * http://www.silexlabs.org/silex/silex-licensing/
 */

/**
 * @fileoverview A controller listens to a view element,
 *      and call the main {silex.controller.Controller} controller's methods
 *
 */
goog.provide('silex.controller.FileMenuController');

goog.require('silex.controller.ControllerBase');
goog.require('silex.service.SilexTasks');



/**
 * @constructor
 * @extends {silex.controller.ControllerBase}
 * listen to the view events and call the main controller's methods}
 * @param {silex.types.Model} model
 * @param  {silex.types.View} view  view class which holds the other views
 */
silex.controller.FileMenuController = function(model, view) {
  // call super
  silex.controller.ControllerBase.call(this, model, view);
};

// inherit from silex.controller.ControllerBase
goog.inherits(silex.controller.FileMenuController, silex.controller.ControllerBase);


/**
 * open a file
 * @param {?function()=} opt_cbk
 * @param {?function(Object)=} opt_errorCbk
 */
silex.controller.FileMenuController.prototype.newFile = function(opt_cbk, opt_errorCbk) {

  this.tracker.trackAction('controller-events', 'request', 'file.new', 0);

  this.model.file.newFile(goog.bind(function(rawHtml) {
    this.model.file.setHtml(rawHtml, goog.bind(function() {
      // undo redo reset
      this.undoReset();
      this.fileOperationSuccess(null, true);
      // QOS, track success
      this.tracker.trackAction('controller-events', 'success', 'file.new', 1);
      if (opt_cbk) {
        opt_cbk();
      }
    }, this));
  }, this), goog.bind(function(error) {
    this.tracker.trackAction('controller-events', 'error', 'file.new', -1);
    if (opt_errorCbk) {
      opt_errorCbk(error);
    }
  }, this));
};


/**
 * open a file
 * @param {?function()=} opt_cbk
 * @param {?function(Object)=} opt_errorCbk
 */
silex.controller.FileMenuController.prototype.openFile = function(opt_cbk, opt_errorCbk) {
  // QOS, track success
  this.tracker.trackAction('controller-events', 'request', 'file.open', 0);
  // let the user choose the file
  this.view.fileExplorer.openDialog(
      goog.bind(function(url) {
        this.model.file.open(url, goog.bind(function(rawHtml) {
          this.model.file.setHtml(rawHtml, goog.bind(function() {
            // undo redo reset
            this.undoReset();
            // display and redraw
            this.fileOperationSuccess((this.model.head.getTitle() || 'Untitled website') + ' opened.', true);
            // QOS, track success
            this.tracker.trackAction('controller-events', 'success', 'file.open', 1);
            if (opt_cbk) {
              opt_cbk();
            }
          }, this));
        }, this),
        goog.bind(function(error) {
          silex.utils.Notification.notifyError('Error: I did not manage to open this file. \n' + (error.message || ''));
          this.tracker.trackAction('controller-events', 'error', 'file.open', -1);
          if (opt_errorCbk) {
            opt_errorCbk(error);
          }
        }, this));
      }, this),
      {'mimetype': 'text/html'},
      goog.bind(function(error) {
        this.tracker.trackAction('controller-events', 'error', 'file.open', -1);
        if (opt_errorCbk) {
          opt_errorCbk(error);
        }
      }, this));
};


/**
 * ask the user for a new file title
 * handle tracking and call the Dom helper
 */
silex.controller.FileMenuController.prototype.publish = function() {
  this.tracker.trackAction('controller-events', 'request', 'file.publish', 0);
  if (!this.model.head.getPublicationPath()) {
    silex.utils.Notification.alert('I do not know where to publish your site.' +
      'Select a folder in the settings pannel and do "publish" again.' +
      '\nNow I will open the publish settings.',
        goog.bind(function() {
          this.view.settingsDialog.openDialog(function() {
            //here the panel was closed
          });
          this.view.workspace.redraw(this.view);
          this.tracker.trackAction('controller-events', 'cancel', 'file.publish', 0);
        }, this));
  }
  else
  {
    silex.utils.Dom.publish(
        /** @type {string} */ (this.model.head.getPublicationPath()),
        this.model.file.getUrl(),
        this.model.file.getHtml(),
        goog.bind(function(status) {
          silex.utils.Notification.alert('<strong>I am about to publish your site. This may take several minutes.</strong>', () => clearInterval(timer), 'Close');
          setTimeout(() => silex.utils.Notification.setInfoPanel('<iframe style="width:100%; height:100%; " src="https://fr.surveymonkey.com/r/LCSJFC2"></iframe>'), 2000);
          var timer = setInterval(() => {
            silex.service.SilexTasks.getInstance().publishState(json => {
<<<<<<< HEAD
              document.querySelector('.alertify-message').innerHTML = json['status'];
              if (json['stop'] === true) {
=======
              silex.utils.Notification.setText('<strong>' + json['status'] + '</strong>');
              if(json['stop'] === true) {
>>>>>>> 86c0b56d
                clearInterval(timer);
              }
            }, message => {
              console.error('Error: ', message);
              silex.utils.Notification.setText('<strong>An error unknown occured.</strong>');
              clearInterval(timer);
            });
          }, 1000);
          this.tracker.trackAction('controller-events', 'success', 'file.publish', 1);
        }, this),
        goog.bind(function(msg) {
          console.error('Error: I did not manage to publish the file. (2)', msg);
          silex.utils.Notification.notifyError('I did not manage to publish the file. You may want to check the publication settings and your internet connection. \nError message: ' + msg);
          this.tracker.trackAction('controller-events', 'error', 'file.publish', -1);
        }, this));
  }
};<|MERGE_RESOLUTION|>--- conflicted
+++ resolved
@@ -137,13 +137,8 @@
           setTimeout(() => silex.utils.Notification.setInfoPanel('<iframe style="width:100%; height:100%; " src="https://fr.surveymonkey.com/r/LCSJFC2"></iframe>'), 2000);
           var timer = setInterval(() => {
             silex.service.SilexTasks.getInstance().publishState(json => {
-<<<<<<< HEAD
-              document.querySelector('.alertify-message').innerHTML = json['status'];
-              if (json['stop'] === true) {
-=======
               silex.utils.Notification.setText('<strong>' + json['status'] + '</strong>');
               if(json['stop'] === true) {
->>>>>>> 86c0b56d
                 clearInterval(timer);
               }
             }, message => {
