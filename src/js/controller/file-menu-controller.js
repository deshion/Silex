--- conflicted
+++ resolved
@@ -134,11 +134,7 @@
         this.model.file.getHtml(),
         goog.bind(function(status) {
           silex.utils.Notification.alert('<strong>I am about to publish your site. This may take several minutes.</strong>', () => clearInterval(timer), 'Close');
-<<<<<<< HEAD
-          setTimeout(() => silex.utils.Notification.setInfoPanel('<iframe style="width:100%; height:100%; " src="https://fr.surveymonkey.com/r/DP823KR"></iframe>'), 2000);
-=======
           setTimeout(() => silex.utils.Notification.setInfoPanel('<a href="http://crowdfunding.silex.me/" target="_blank"><p style="text-align: center; border-top: 1px solid grey; padding-top: 10px;">Participate to the crowd funding!<BR />For a better Silex, let us help you help us.</p><div style="width: 100%; height: 100%; background-image: url(http://www.silex.me/assets/silex-01.jpg); background-repeat: no-repeat; background-position-x: center; background-position-y: center;"></div></a>'), 2000);
->>>>>>> 72651b18
           var timer = setInterval(() => {
             silex.service.SilexTasks.getInstance().publishState(json => {
               silex.utils.Notification.setText('<strong>' + json['status'] + '</strong>');
