--- conflicted
+++ resolved
@@ -448,11 +448,7 @@
  * will not be able to save
  * @param {string} url
  * @param {?function(string)=} opt_cbk
-<<<<<<< HEAD
  * @param {?function(*, string)=} opt_errCbk
-=======
- * @param {?function(Object, string)=} opt_errCbk
->>>>>>> 7f1fe90c
  * @export
  */
 silex.model.File.prototype.openFromUrl = function(url, opt_cbk, opt_errCbk) {
