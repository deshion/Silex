--- conflicted
+++ resolved
@@ -83,10 +83,6 @@
       // remove the focus from text fields
       this.focusInput.focus();
       this.focusInput.blur();
-<<<<<<< HEAD
-      console.log(this.focusInput);
-=======
->>>>>>> e63c6ac9
     }
   }, false, this);
   // dispatch event when an element has been moved
