--- conflicted
+++ resolved
@@ -162,24 +162,11 @@
     const el = expandables[idx];
     const lsKey = 'silex-expand-property-' + idx;
     const isExpand = window.localStorage.getItem(lsKey) === 'true';
-<<<<<<< HEAD
-    if(isExpand) el.parentNode.classList.add('expanded');
-    el.onclick = e => {
-      el.parentNode.classList.toggle('expanded');
-      window.localStorage.setItem(lsKey, el.parentNode.classList.contains('expanded').toString());
-      const caret = el.querySelector('.fa-inverse');
-      if(caret) {
-        caret.classList.toggle('fa-caret-right');
-        caret.classList.toggle('fa-caret-down');
-      }
-    }
-=======
     if(isExpand) this.togglePanel(el);
     el.onclick = e => {
       this.togglePanel(el);
       window.localStorage.setItem(lsKey, el.parentNode.classList.contains('expanded').toString());
     };
->>>>>>> 7f1fe90c
   }
 
   // tabs
