/**
 * Silex, live web creation
 * http://projects.silexlabs.org/?/silex/
 *
 * Copyright (c) 2012 Silex Labs
 * http://www.silexlabs.org/
 *
 * Silex is available under the GPL license
 * http://www.silexlabs.org/silex/silex-licensing/
 */

/**
 * @fileoverview Property pane, displayed in the property tool box.
 * Controls the background params
 *
 */


goog.provide('silex.view.pane.BgPane');
goog.require('goog.array');
goog.require('goog.object');
<<<<<<< HEAD
goog.require('goog.ui.ColorButton');
goog.require('goog.ui.HsvaPalette');
goog.require('goog.ui.TabBar');
=======
goog.require('goog.ui.Checkbox');
goog.require('goog.ui.CustomButton');
>>>>>>> 7f1fe90c
goog.require('silex.utils.Style');
goog.require('silex.view.utils.ColorPicker');
goog.require('silex.view.pane.PaneBase');



/**
 * on of Silex Editors class
 * let user edit style of components
 * @constructor
 * @extends {silex.view.pane.PaneBase}
 * @param {Element} element   container to render the UI
 * @param  {!silex.types.Model} model  model class which holds
 *                                  the model instances - views use it for read operation only
 * @param  {!silex.types.Controller} controller  structure which holds
 *                                  the controller instances
 */
silex.view.pane.BgPane = function(element, model, controller) {
  // call super
  goog.base(this, element, model, controller);
  // init the component
  this.buildUi();
};

// inherit from silex.view.PaneBase
goog.inherits(silex.view.pane.BgPane, silex.view.pane.PaneBase);


/**
 * build the UI
 */
silex.view.pane.BgPane.prototype.buildUi = function() {
  // BG color
  this.buildBgColor();

  // init bg image
  this.buildBgImage();

  // bg image properties
  this.buildBgImageProperties();
};


/**
 * build the UI
 */
silex.view.pane.BgPane.prototype.buildBgColor = function() {
  // BG color
<<<<<<< HEAD
  // init button which shows/hides the palete
  this.bgColorPicker = new goog.ui.ColorButton('');
  this.bgColorPicker.setTooltip('Click to select color');
  this.bgColorPicker.render(goog.dom.getElementByClass(
      'color-bg-button',
      this.element));

  // init the button to choose if there is a color or not
  this.transparentBgCheckbox = this.element.querySelector('.enable-color-bg-button');

  // the user opens/closes the palete
  goog.events.listen(this.bgColorPicker,
                     goog.ui.Component.EventType.ACTION,
                     this.onBgColorButton,
                     false,
                     this);

  // user set transparent bg
  goog.events.listen(this.transparentBgCheckbox,
                     goog.ui.Component.EventType.CHANGE,
                     this.onTransparentChanged,
                     false,
                     this);
=======
  this.colorPicker = new ColorPicker(this.element.querySelector('.color-edit-container'), value => this.onColorChanged());
>>>>>>> 7f1fe90c
};


/**
 * build the UI
 */
silex.view.pane.BgPane.prototype.buildBgImage = function() {
  // add bg image button
  this.bgSelectBgImage = this.element.querySelector('.bg-image-button')

  // remove bg image button
  this.bgClearBgImage = this.element.querySelector('.clear-bg-image-button')

  // event user wants to update the bg image
  goog.events.listen(this.bgSelectBgImage,
      goog.events.EventType.CLICK,
      this.onSelectImageButton,
      false,
      this);

  // event user wants to remove the bg image
  goog.events.listen(this.bgClearBgImage,
      goog.events.EventType.CLICK,
      this.onClearImageButton,
      false,
      this);
};


/**
 * build the UI
 */
silex.view.pane.BgPane.prototype.buildBgImageProperties = function() {
  // bg image properties
  this.attachmentComboBox = this.initComboBox('.bg-attachment-combo-box',
      goog.bind(function(event) {
        this.styleChanged(
            'backgroundAttachment',
            event.target.value);
      }, this));
  this.vPositionComboBox = this.initComboBox('.bg-position-v-combo-box',
      goog.bind(function(event) {
        var hPosition = this.hPositionComboBox.value;
        var vPosition = this.vPositionComboBox.value;
        this.styleChanged(
            'backgroundPosition',
            vPosition + ' ' + hPosition);
      }, this));
  this.hPositionComboBox = this.initComboBox('.bg-position-h-combo-box',
      goog.bind(function(event) {
        var hPosition = this.hPositionComboBox.value;
        var vPosition = this.vPositionComboBox.value;
        this.styleChanged(
            'backgroundPosition',
            vPosition + ' ' + hPosition);
      }, this));
  this.repeatComboBox = this.initComboBox('.bg-repeat-combo-box',
      goog.bind(function(event) {
        this.styleChanged(
            'backgroundRepeat',
            event.target.value);
      }, this));
  this.sizeComboBox = this.initComboBox('.bg-size-combo-box',
      goog.bind(function(event) {
        this.styleChanged(
            'backgroundSize',
            event.target.value);
      }, this));
};


/**
 * redraw the properties
 * @param   {Array.<Element>} selectedElements the elements currently selected
 * @param   {Array.<string>} pageNames   the names of the pages which appear in the current HTML file
 * @param   {string}  currentPageName   the name of the current page
 */
silex.view.pane.BgPane.prototype.redraw = function(selectedElements, pageNames, currentPageName) {
  if (this.iAmSettingValue) {
    return;
  }
  this.iAmRedrawing = true;
  // call super
  goog.base(this, 'redraw', selectedElements, pageNames, currentPageName);

  // remember selection
  this.selectedElements = selectedElements;
  this.pageNames = pageNames;
  this.currentPageName = currentPageName;

  // BG color
<<<<<<< HEAD
  var color = this.getCommonProperty(selectedElements, goog.bind(function(element) {
    return this.model.element.getStyle(element, 'backgroundColor');
  }, this));
  if (color === null || color === 'transparent' || color === '') {
    this.transparentBgCheckbox.checked = true;
    this.bgColorPicker.setEnabled(false);
    this.setColorPaletteVisibility(this.hsvPalette, false);
  }
  else {
    // handle all colors, including the named colors
    color = silex.utils.Style.rgbaToHex(color);

    this.transparentBgCheckbox.checked = false;
    this.bgColorPicker.setEnabled(true);
    this.hsvPalette.setColorRgbaHex(color);
    this.bgColorPicker.setValue(this.hsvPalette.getColor());
=======
  if(selectedElements.length > 0) {
    this.colorPicker.setDisabled(false);
    var color = this.getCommonProperty(selectedElements, goog.bind(function(element) {
      return this.model.element.getStyle(element, 'backgroundColor') || '';
    }, this));
    // indeterminate state
    this.colorPicker.setIndeterminate(color == null);
    // display color
    if(color != null) {
      this.colorPicker.setColor(color);
    }
  }
  else {
    this.colorPicker.setDisabled(true);
>>>>>>> 7f1fe90c
  }
  // BG image
  var enableBgComponents = goog.bind(function(enable) {
    if(enable) this.bgClearBgImage.classList.remove('disabled');
    else this.bgClearBgImage.classList.add('disabled');
    this.attachmentComboBox.disabled = !enable;
    this.vPositionComboBox.disabled = !enable;
    this.hPositionComboBox.disabled = !enable;
    this.repeatComboBox.disabled = !enable;
    this.sizeComboBox.disabled = !enable;
  }, this);
  var bgImage = this.getCommonProperty(selectedElements, goog.bind(function(element) {
    return this.model.element.getStyle(element, 'backgroundImage');
  }, this));
  if (bgImage !== null &&
      bgImage !== 'none' &&
      bgImage !== '') {
    enableBgComponents(true);
  }
  else {
    enableBgComponents(false);
  }
  // bg image attachment
  var bgImageAttachment = this.getCommonProperty(selectedElements, goog.bind(function(element) {
    return this.model.element.getStyle(element, 'backgroundAttachment');
  }, this));
  if (bgImageAttachment) {
    this.attachmentComboBox.value = bgImageAttachment;
  }
  else {
    this.attachmentComboBox.selectedIndex = 0;
  }
  // bg image position
  var bgImagePosition = this.getCommonProperty(selectedElements, goog.bind(function(element) {
    return this.model.element.getStyle(element, 'backgroundPosition');
  }, this));
  if (bgImagePosition) {
    // convert 50% in cennter
    var posArr = bgImagePosition.split(' ');
    var hPosition = posArr[0] || 'left';
    var vPosition = posArr[1] || 'top';

    // convert 0% by left, 50% by center, 100% by right
    hPosition = hPosition
    .replace('100%', 'right')
    .replace('50%', 'center')
    .replace('0%', 'left');

    // convert 0% by top, 50% by center, 100% by bottom
    vPosition = vPosition
    .replace('100%', 'bottom')
    .replace('50%', 'center')
    .replace('0%', 'top');
    // update the drop down lists to display the bg image position
    this.vPositionComboBox.value = vPosition;
    this.hPositionComboBox.value = hPosition;
  }
  else {
    this.vPositionComboBox.selectedIndex = 0;
    this.hPositionComboBox.selectedIndex = 0;
  }
  // bg image repeat
  var bgImageRepeat = this.getCommonProperty(selectedElements, goog.bind(function(element) {
    return this.model.element.getStyle(element, 'backgroundRepeat');
  }, this));
  if (bgImageRepeat) {
    this.repeatComboBox.value = bgImageRepeat;
  }
  else {
    this.repeatComboBox.selectedIndex = 0;
  }
  // bg image size
  var bgImageSize = this.getCommonProperty(selectedElements, goog.bind(function(element) {
    return this.model.element.getStyle(element, 'backgroundSize');
  }, this));
  if (bgImageSize) {
    this.sizeComboBox.value = bgImageSize;
  }
  else {
    this.sizeComboBox.selectedIndex = 0;
  }
  this.iAmRedrawing = false;
};


/**
 * User has selected a color
 */
silex.view.pane.BgPane.prototype.onColorChanged = function() {
  if (this.iAmRedrawing) {
    return;
  }
  // notify the toolbox
  this.styleChanged('backgroundColor', this.colorPicker.getColor());
};


/**
 * Create a combo box
 */
silex.view.pane.BgPane.prototype.initComboBox = function(selector, onChange) {
  // create the combo box
  var comboBox = this.element.querySelector(selector);

  // attach event
  goog.events.listen(comboBox, goog.ui.Component.EventType.CHANGE,
      goog.bind(function(event) {
        if (onChange && !this.iAmRedrawing) {
          onChange(event);
        }
      }, this));
  // return the google closure object
  return comboBox;
};


/**
<<<<<<< HEAD
 * User has clicked the transparent checkbox
 */
silex.view.pane.BgPane.prototype.onTransparentChanged = function() {
  if (this.iAmRedrawing) {
    return;
  }
  var color = 'transparent';
  if (this.transparentBgCheckbox.checked === false) {
    color = silex.utils.Style.hexToRgba(this.hsvPalette.getColorRgbaHex());
    if (!color) {
      color = 'rgba(255, 255, 255, 1)';
    }
  }
  // notify the toolbox
  this.styleChanged('backgroundColor', color);
  // redraw myself (styleChange prevent myself to redraw)
  this.redraw(this.selectedElements, this.pageNames, this.currentPageName);
};


/**
=======
>>>>>>> 7f1fe90c
 * User has clicked the select image button
 */
silex.view.pane.BgPane.prototype.onSelectImageButton = function() {
  this.controller.propertyToolController.browseBgImage();
};


/**
 * User has clicked the clear image button
 */
silex.view.pane.BgPane.prototype.onClearImageButton = function() {
  this.styleChanged('backgroundImage', '');
};<|MERGE_RESOLUTION|>--- conflicted
+++ resolved
@@ -19,14 +19,6 @@
 goog.provide('silex.view.pane.BgPane');
 goog.require('goog.array');
 goog.require('goog.object');
-<<<<<<< HEAD
-goog.require('goog.ui.ColorButton');
-goog.require('goog.ui.HsvaPalette');
-goog.require('goog.ui.TabBar');
-=======
-goog.require('goog.ui.Checkbox');
-goog.require('goog.ui.CustomButton');
->>>>>>> 7f1fe90c
 goog.require('silex.utils.Style');
 goog.require('silex.view.utils.ColorPicker');
 goog.require('silex.view.pane.PaneBase');
@@ -74,34 +66,7 @@
  * build the UI
  */
 silex.view.pane.BgPane.prototype.buildBgColor = function() {
-  // BG color
-<<<<<<< HEAD
-  // init button which shows/hides the palete
-  this.bgColorPicker = new goog.ui.ColorButton('');
-  this.bgColorPicker.setTooltip('Click to select color');
-  this.bgColorPicker.render(goog.dom.getElementByClass(
-      'color-bg-button',
-      this.element));
-
-  // init the button to choose if there is a color or not
-  this.transparentBgCheckbox = this.element.querySelector('.enable-color-bg-button');
-
-  // the user opens/closes the palete
-  goog.events.listen(this.bgColorPicker,
-                     goog.ui.Component.EventType.ACTION,
-                     this.onBgColorButton,
-                     false,
-                     this);
-
-  // user set transparent bg
-  goog.events.listen(this.transparentBgCheckbox,
-                     goog.ui.Component.EventType.CHANGE,
-                     this.onTransparentChanged,
-                     false,
-                     this);
-=======
   this.colorPicker = new ColorPicker(this.element.querySelector('.color-edit-container'), value => this.onColorChanged());
->>>>>>> 7f1fe90c
 };
 
 
@@ -193,24 +158,6 @@
   this.currentPageName = currentPageName;
 
   // BG color
-<<<<<<< HEAD
-  var color = this.getCommonProperty(selectedElements, goog.bind(function(element) {
-    return this.model.element.getStyle(element, 'backgroundColor');
-  }, this));
-  if (color === null || color === 'transparent' || color === '') {
-    this.transparentBgCheckbox.checked = true;
-    this.bgColorPicker.setEnabled(false);
-    this.setColorPaletteVisibility(this.hsvPalette, false);
-  }
-  else {
-    // handle all colors, including the named colors
-    color = silex.utils.Style.rgbaToHex(color);
-
-    this.transparentBgCheckbox.checked = false;
-    this.bgColorPicker.setEnabled(true);
-    this.hsvPalette.setColorRgbaHex(color);
-    this.bgColorPicker.setValue(this.hsvPalette.getColor());
-=======
   if(selectedElements.length > 0) {
     this.colorPicker.setDisabled(false);
     var color = this.getCommonProperty(selectedElements, goog.bind(function(element) {
@@ -225,7 +172,6 @@
   }
   else {
     this.colorPicker.setDisabled(true);
->>>>>>> 7f1fe90c
   }
   // BG image
   var enableBgComponents = goog.bind(function(enable) {
@@ -343,30 +289,6 @@
 
 
 /**
-<<<<<<< HEAD
- * User has clicked the transparent checkbox
- */
-silex.view.pane.BgPane.prototype.onTransparentChanged = function() {
-  if (this.iAmRedrawing) {
-    return;
-  }
-  var color = 'transparent';
-  if (this.transparentBgCheckbox.checked === false) {
-    color = silex.utils.Style.hexToRgba(this.hsvPalette.getColorRgbaHex());
-    if (!color) {
-      color = 'rgba(255, 255, 255, 1)';
-    }
-  }
-  // notify the toolbox
-  this.styleChanged('backgroundColor', color);
-  // redraw myself (styleChange prevent myself to redraw)
-  this.redraw(this.selectedElements, this.pageNames, this.currentPageName);
-};
-
-
-/**
-=======
->>>>>>> 7f1fe90c
  * User has clicked the select image button
  */
 silex.view.pane.BgPane.prototype.onSelectImageButton = function() {
