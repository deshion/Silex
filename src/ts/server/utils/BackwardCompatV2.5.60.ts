import * as jsBeautify from 'js-beautify'

import { ComponentData, ElementId, LinkType, ElementType, ProdotypeDependency, ElementData } from '../../client/element-store/types'
import { Constants } from '../../constants'
import { FileInfo } from '../../client/io/CloudStorage'
import { PageData } from '../../client/page-store/types'
import { SiteState, StyleData, CssRule } from '../../client/site-store/types'
import { getDefaultStyle } from '../../client/element-store/utils'
import { setWebsiteWidthInDom } from '../../client/site-store/dom'
import { writeStyleToDom, getContentNode, getInnerHtml } from '../../client/element-store/dom'
import DomTools from './DomTools'
import componentDef from './componentsV2.5.60'

////////////////////////////////////////////////////////////
// Old data structures

export interface ProdotypeData {
  component: {[key: string]: ComponentData}
  style: {[key: string]: StyleData}
}

interface DomData {
  fonts: any,
  dataSources: any,
  stylesObj: any,
  mobileStylesObj: any,
  prodotypeDataObj: ProdotypeData,
}

const SILEX_CLASS_NAMES_TO_IGNORE = [
  'silex-container-content',
  Constants.PREVENT_DROPPABLE_CLASS_NAME,
  Constants.SILEX_USE_HEIGHT_NOT_MINHEIGHT,
  Constants.PREVENT_RESIZABLE_CLASS_NAME,
  Constants.PREVENT_RESIZABLE_TOP_CLASS_NAME,
  Constants.PREVENT_RESIZABLE_LEFT_CLASS_NAME,
  Constants.PREVENT_RESIZABLE_BOTTOM_CLASS_NAME,
  Constants.PREVENT_RESIZABLE_RIGHT_CLASS_NAME,
  Constants.PREVENT_SELECTABLE_CLASS_NAME,
  Constants.PREVENT_DRAGGABLE_CLASS_NAME,
  Constants.EDITABLE_CLASS_NAME,
  Constants.ENABLE_MOBILE_CSS_CLASS,
  Constants.PAGED_CLASS_NAME,
  Constants.PAGED_HIDDEN_CLASS_NAME,
  Constants.PAGED_VISIBLE_CLASS_NAME,
  Constants.PAGEABLE_PLUGIN_READY_CLASS_NAME,
  Constants.PAGE_LINK_ACTIVE_CLASS_NAME,
  Constants.STAGE_COMPONENT_SELECTED_CLASS_NAME,
  Constants.STAGE_COMPONENT_NOT_SELECTED_CLASS_NAME,
  Constants.SELECTED_CLASS_NAME,
  Constants.RESIZING_CLASS_NAME,
  Constants.DRAGGING_CLASS_NAME,
  ElementType.CONTAINER,
  ElementType.SECTION,
  ElementType.IMAGE,
  ElementType.TEXT,
  ElementType.HTML,
  Constants.ELEMENT_CONTENT_CLASS_NAME,
  Constants.HIDE_ON_MOBILE,
  Constants.HIDE_ON_DESKTOP,
  Constants.COMPONENT_CLASS_NAME,
  Constants.WEBSITE_CONTEXT_EDITOR_CLASS_NAME,
  Constants.WEBSITE_CONTEXT_PUBLISHED_CLASS_NAME,
  Constants.WEBSITE_CONTEXT_RUNTIME_CLASS_NAME,
  Constants.BODY_STYLE_CSS_CLASS,
]

////////////////////////////////////////////////////////////
// Elements

/**
 * get/set Silex ID
 * @return uniqueId
 */
function getElementId(element: HTMLElement): ElementId {
  return element.getAttribute(Constants.ELEMENT_ID_ATTR_NAME)
}

const EMPTY_PRODOTYPE_DATA: ProdotypeData = {component: {}, style: {}}

export function loadProperties(doc: HTMLDocument): DomData {
  const styleTag = doc.querySelector('.' + Constants.JSON_STYLE_TAG_CLASS_NAME)
  if (styleTag != null ) {
    const styles = (JSON.parse(styleTag.innerHTML)[0] as any)
    return {
      fonts: styles.fonts || [],
      dataSources: styles.dataSources || {},
      stylesObj: styles.desktop || {},
      mobileStylesObj: styles.mobile || {},
      prodotypeDataObj: styles.prodotypeData &&
              styles.prodotypeData.component &&
              styles.prodotypeData.style ?
          ({
            component: styles.prodotypeData.component,
            style: styles.prodotypeData.style,
          } as ProdotypeData) :
          EMPTY_PRODOTYPE_DATA,
    }
  } else {
    console.info('Warning: no JSON styles array found in the dom')
    return {
      fonts: [],
      dataSources: {},
      stylesObj: {},
      mobileStylesObj: {},
      prodotypeDataObj: EMPTY_PRODOTYPE_DATA,
    }
  }
}

const EDITABLE = [ElementType.HTML, ElementType.IMAGE, ElementType.TEXT]
const DROPPABLE = [ElementType.CONTAINER, ElementType.SECTION]
const HAVE_INNER_HTML = [ElementType.HTML, ElementType.TEXT, ElementType.IMAGE]
const HAVE_ALT = [ElementType.IMAGE]


<<<<<<< HEAD
export function getElementDataBC(doc: HTMLDocument, data: DomData, element: HTMLElement): any {
  const linkValue = element.getAttribute(Constants.LINK_ATTR)
=======
export function getElementDataBC(doc: HTMLDocument, data: DomData, element: HTMLElement): ElementData {
  const linkValue = element.getAttribute('data-silex-href')
>>>>>>> 0bc09eae
  const linkType = linkValue ? linkValue.startsWith('#!page-') ? LinkType.PAGE : LinkType.URL : null
  const id = getElementId(element)
  const isBody = element.classList.contains('body-initial')
  const type = isBody ? ElementType.CONTAINER : getTypeBC(element) // sometimes body has no type attr
  const isSectionContent = element.classList.contains(Constants.ELEMENT_CONTENT_CLASS_NAME)
  const pages = getPagesForElementBC(doc, element)
  return {
    id,
    pageNames: pages.map((p) => p.id),
    classList: element.className
      .split(' ')
      .filter((c) => c !== id)
      .filter((c) => !pages.find((p) => p.id === c))
      .filter((c) => !SILEX_CLASS_NAMES_TO_IGNORE.includes(c)),
    tagName: 'DIV',
    type,
    isSectionContent,
    title: element.title,
    alt: HAVE_ALT.includes(type) ? (element.querySelector('img') as HTMLImageElement).alt : null,
    children: Array.from(element.children)
      .filter((child) => child.classList.contains(Constants.EDITABLE_CLASS_NAME))
      .map((el: HTMLElement) => getElementId(el)),
    link: linkType && linkValue ? {
      linkType,
      href: linkValue,
    } : null,
    enableEdit: EDITABLE.includes(type),
    enableDrag: type === ElementType.SECTION || !element.classList.contains(Constants.PREVENT_DRAGGABLE_CLASS_NAME), // New feature: make all sections draggable
    enableDrop: DROPPABLE.includes(type) && !element.classList.contains(Constants.PREVENT_DROPPABLE_CLASS_NAME),
    enableResize: {
      top: !element.classList.contains(Constants.PREVENT_RESIZABLE_CLASS_NAME) && !element.classList.contains(Constants.PREVENT_RESIZABLE_TOP_CLASS_NAME),
      bottom: !element.classList.contains(Constants.PREVENT_RESIZABLE_CLASS_NAME) && !element.classList.contains(Constants.PREVENT_RESIZABLE_BOTTOM_CLASS_NAME),
      left: type !== ElementType.SECTION && !element.classList.contains(Constants.PREVENT_RESIZABLE_CLASS_NAME) && !element.classList.contains(Constants.PREVENT_RESIZABLE_LEFT_CLASS_NAME),
      right: type !== ElementType.SECTION && !element.classList.contains(Constants.PREVENT_RESIZABLE_CLASS_NAME) && !element.classList.contains(Constants.PREVENT_RESIZABLE_RIGHT_CLASS_NAME),
    },
    selected: false,
    useMinHeight: type !== ElementType.IMAGE && !element.classList.contains(Constants.SILEX_USE_HEIGHT_NOT_MINHEIGHT),
    visibility: {
      desktop: !element.classList.contains(Constants.HIDE_ON_DESKTOP),
      mobile: !element.classList.contains(Constants.HIDE_ON_MOBILE),
    },
    style: {
      desktop: getStylesFromDomBC({
        data,
        element,
        mobile: false,
        type,
        isSectionContent,
        isBody,
      }),
      mobile: getStylesFromDomBC({
        data,
        element,
        mobile: true,
        type,
        isSectionContent,
        isBody,
      }),
    },
    data: {
      component: getComponentDataFromDomBC(data, element),
    },
    innerHtml: HAVE_INNER_HTML.includes(type) ? getInnerHtml(element) : '',
  }
}

/**
 * cleanup the dom before converting all elements
 */
export function cleanupBefore(doc: HTMLDocument) {
  Array.from(doc.querySelectorAll('.image-element img'))
  .forEach((element: HTMLImageElement) => element.classList.remove(Constants.ELEMENT_CONTENT_CLASS_NAME))
}

/**
 * get all elements visible when the given page is opened
 */
export function getElementsFromDomBC(doc: HTMLDocument): ElementData[] {
  const data = loadProperties(doc)
  return (Array.from(doc.querySelectorAll(`.${Constants.EDITABLE_CLASS_NAME}`)) as HTMLElement[])
    .map((element) => getElementDataBC(doc, data, element))
}

export function writeStyles(doc: HTMLDocument, elements: ElementData[]) {
  elements.forEach((el) => {
    writeStyleToDom(doc, el, false)
    writeStyleToDom(doc, el, true)
  })
}

export function writeSiteStyles(doc: HTMLDocument, site: SiteState) {
  // website width
  setWebsiteWidthInDom(doc, site.width)
}

function getStylesFromDomBC({data, element, mobile, type, isSectionContent, isBody}: {data: DomData, element: HTMLElement, mobile: boolean, type: ElementType, isSectionContent: boolean, isBody: boolean}) {
  const elementId = (getElementId(element) as ElementId)
  const targetObj = (mobile ? data.mobileStylesObj : data.stylesObj as StyleData)
  const style = (targetObj[elementId] as CssRule) || {}
  // create the style applied byt the editor
  const silexInlineStyle = {
    ...style,
    height: style.height || style['min-height'],
    // 'min-height': undefined,
  }
  delete silexInlineStyle['min-height']
  if (isBody) {
    delete silexInlineStyle.height
  }
  if (mobile) {
    return {
      ...silexInlineStyle,
    }
  } else {
    return JSON.parse(JSON.stringify({ // this will remove the undefined props
      ...silexInlineStyle,
      ...getDefaultStyle({type, isSectionContent, isBody}),
    }))
  }
}
function getComponentDataFromDomBC(data: DomData, element: HTMLElement): ComponentData {
  const elementId = (getElementId(element) as ElementId)
  if (data.prodotypeDataObj.component[elementId]) {
    const justData = {
      ...data.prodotypeDataObj.component[elementId],
    }
    delete justData.displayName
    delete justData.name
    delete justData.templateName
    return {
      displayName: data.prodotypeDataObj.component[elementId].displayName,
      name: data.prodotypeDataObj.component[elementId].name,
      templateName: data.prodotypeDataObj.component[elementId].templateName,
      data: justData,
    }
  }
  return null
}

/**
 * get/set type of the element
 * @param element   created by silex, either a text box, image, ...
 * @return           the type of element
 * example: for a container this will return "container"
 */
function getTypeBC(element: HTMLElement): ElementType {
  switch (element.getAttribute(Constants.TYPE_ATTR)) {
    case ElementType.CONTAINER.toString(): return element.classList.contains('section-element') ? ElementType.SECTION : ElementType.CONTAINER
    case ElementType.SECTION.toString(): return ElementType.SECTION
    case ElementType.IMAGE.toString(): return ElementType.IMAGE
    case ElementType.TEXT.toString(): return ElementType.TEXT
    case ElementType.HTML.toString(): return ElementType.HTML
  }
  console.error('unknown type', element)
  throw new Error('unknown type ' + element.getAttribute(Constants.TYPE_ATTR))
}

/**
 * get the pages on which this element is visible
 */
function getPagesForElementBC(doc: HTMLDocument, element: HTMLElement): PageData[] {
  return getPagesFromDom(doc).filter((pageData) => element.classList.contains(pageData.id))
}

////////////////////////////////////////////////////////////
// Pages

/**
 * Util function to get page data from name
 */
function getPageDataFromElement(element: HTMLAnchorElement): PageData {
  const pageName = element.getAttribute('id')
  return {
    id: pageName,
    displayName: element.innerHTML,
    link: {
      linkType: LinkType.PAGE,
      href: '#!' + pageName,
    },
    // opened: getCurrentPageName() === pageName,
    canDelete: !element.hasAttribute(Constants.PAGE_PREVENT_DELETE),
    canProperties: !element.hasAttribute(Constants.PAGE_PREVENT_PROPERTIES),
    canMove: !element.hasAttribute(Constants.PAGE_PREVENT_MOVE),
    canRename: !element.hasAttribute(Constants.PAGE_PREVENT_RENAME),
  }
}

// /**
//  * Util function to get page data from name
//  */
// function getPageData(doc, pageName): PageData {
//   const element = doc.getElementById(pageName) as HTMLAnchorElement
//   if (element) {
//     return getPageDataFromElement(element)
//   } else {
//     // this happens while undoing or redoing
//     // or when the page does not exist
//     return null
//   }
// }

/**
 * get the pages from the dom
 * @return an array of the page names I have found in the DOM
 */
export function getPagesFromDom(doc: HTMLDocument): PageData[] {
  return Array.from(doc.body.querySelectorAll(`a[data-silex-type="${Constants.TYPE_PAGE}"]`))
    .map((element) => getPageDataFromElement(element as HTMLAnchorElement))
}

/////////////////////////////////////////////////////////////////////////
// Site

export function getSiteFromDom(doc: HTMLDocument): SiteState {
  const properties = loadProperties(doc)
  return {
    title: doc.querySelector('title').innerHTML,
    description: getMeta(doc, 'description'),
    enableMobile: doc.body.classList.contains(Constants.ENABLE_MOBILE_CSS_CLASS),
    publicationPath: getPublicationPath(doc),
    websiteUrl: getMeta(doc, 'websiteUrl'),
    faviconPath: getFaviconPath(doc),
    thumbnailSocialPath: getMeta(doc, 'og:image') || getMeta(doc, 'twitter:image'),
    descriptionSocial: getMeta(doc, 'twitter:description') || getMeta(doc, 'og:description'),
    titleSocial: getMeta(doc, 'twitter:title') || getMeta(doc, 'og:title'),
    lang: doc.querySelector('html').lang,
    width: getWebsiteWidth(doc),
    headUser: DomTools.extractUserHeadTag(doc.head.innerHTML).userHead,
    headStyle: getHeadStyle(doc),
    headScript: getHeadScript(doc),
    hostingProvider: getMeta(doc, 'hostingProvider'),
    twitterSocial: getMeta(doc, 'twitter:site'),
    dataSources: properties.dataSources,
    fonts: properties.fonts,
    styles: properties.prodotypeDataObj.style,
    isTemplate: false, // backward compat is only about loaded websites, not templates
    file: null,
    prodotypeDependencies: getDependenciesFromDom(properties),
    data: {},
  }
}

function getDependenciesFromDom(properties: DomData): ProdotypeDependency {
  const res: ProdotypeDependency = {}

  Object.keys(properties.prodotypeDataObj.component)
  .map((compName) => ({
    compName,
    templateName: properties.prodotypeDataObj.component[compName].templateName,
  }))
  .map(({compName, templateName}) => ({
    compName,
    dependencies: componentDef[templateName] ? componentDef[templateName].dependencies : [], // if the component is not found, then defaults to no dependencies
  }))
  .filter(({dependencies}) => !!dependencies)
  .forEach(({compName, dependencies}) => {
    res[compName] = [dependencies]
  })

  return res
}
function getMeta(doc, name: string): string {
  const metaNode = doc.querySelector(
      'meta[name="' + name + '"]')
  if (metaNode) {
    return metaNode.getAttribute('content')
  } else {
    return null
  }
}

export function getPublicationPath(doc: HTMLDocument): FileInfo {
  const fileInfo = getMeta(doc, 'publicationPath')
  try {
    return fileInfo == null ? null : (JSON.parse(fileInfo) as FileInfo)
  } catch (e) {
    // this happens with old publication path (just a string)
    return null
  }
}

function getFaviconPath(doc: HTMLDocument): string {
  const faviconTag = doc.querySelector('link[rel="shortcut icon"]')
  if (faviconTag) {
    return faviconTag.getAttribute('href')
  }
  return null
}
function getWebsiteWidth(doc: HTMLDocument): number {
  const width = getMeta(doc, 'website-width')
  return !!width ? parseInt(width) : null
}
const BEAUTIFY_CSS_OPTIONS = {
  indent_size: 2,
}
function getHeadStyle(doc: HTMLDocument): string {
  // get silex styles from the DOM
  const silexStyle = doc.head.querySelector('.' + Constants.SILEX_STYLE_ELEMENT_CSS_CLASS)
  if (!silexStyle) {
    console.warn('no silex editable styles defined')
    return ''
  }
  // tslint:disable:no-string-literal
  return jsBeautify.css_beautify(silexStyle.innerHTML, BEAUTIFY_CSS_OPTIONS)
}
function getHeadScript(doc: HTMLDocument): string {
  // get silex scripts from the DOM
  const scriptTag = doc.querySelector('.' + Constants.SILEX_SCRIPT_ELEMENT_CSS_CLASS)
  if (!scriptTag) {
    return ''
  }
  return scriptTag.innerHTML
}<|MERGE_RESOLUTION|>--- conflicted
+++ resolved
@@ -114,13 +114,8 @@
 const HAVE_ALT = [ElementType.IMAGE]
 
 
-<<<<<<< HEAD
 export function getElementDataBC(doc: HTMLDocument, data: DomData, element: HTMLElement): any {
-  const linkValue = element.getAttribute(Constants.LINK_ATTR)
-=======
-export function getElementDataBC(doc: HTMLDocument, data: DomData, element: HTMLElement): ElementData {
   const linkValue = element.getAttribute('data-silex-href')
->>>>>>> 0bc09eae
   const linkType = linkValue ? linkValue.startsWith('#!page-') ? LinkType.PAGE : LinkType.URL : null
   const id = getElementId(element)
   const isBody = element.classList.contains('body-initial')
